import math
import typing as tp
import inspect
import logging
import argparse

from collections import deque
from threading import Event, Thread

from speechflow.data_pipeline.core import Batch
from speechflow.data_server.client import DataClient
from speechflow.data_server.server import SubscriberTypes
from speechflow.data_server.system_messages import DataClientMessages as DCM
from speechflow.data_server.system_messages import DataServerMessages as DSM
from speechflow.io import Config, check_path, tp_PATH
from speechflow.logging import log_to_file, trace
from speechflow.utils.checks import is_verbose_logging
from speechflow.utils.init import init_class_from_config
from speechflow.utils.profiler import Profiler
from speechflow.utils.serialize import Serialize

__all__ = ["DataLoader"]

LOGGER = logging.getLogger("root")


class DataLoader:
    def __init__(
        self,
        server_addr: str,
        subset_name: str,
        epoch_len: int = 0,
        batch_size: int = 1,
        min_batch_size: int = 0,
        drop_non_full: bool = False,
        non_stop: bool = True,
        pin_memory: bool = False,
        prefetch_on_gpu: bool = False,
        min_prefetch_factor: int = 50,
        max_prefetch_factor: int = 150,
    ):
        self._batch_client = DataClient(server_addr, sub_type=SubscriberTypes.LOADER)
        self._msg_client = DataClient(server_addr, uid=self._batch_client.uid)
        self._uid = self._batch_client.uid[:6]
        self._queue_monitoring_task = Thread(target=self._queue_monitoring)
        self._loading_batches_task = Thread(target=self._loading_batches)

        if subset_name not in self._batch_client.info["subsets"]:
            raise KeyError(f"subset {subset_name} not provided by data server!")

        self.subset_name = subset_name
        self.batch_size = batch_size
        self.min_batch_size = min_batch_size
        self.drop_non_full = drop_non_full
        self.non_stop = non_stop
        self.pin_memory = pin_memory
        self.prefetch_on_gpu = prefetch_on_gpu
        assert self.min_batch_size <= self.batch_size

        assert max_prefetch_factor >= min_prefetch_factor
        self.min_prefetch_factor = min_prefetch_factor
        self.max_prefetch_factor = max_prefetch_factor
        self.prefetch_factor = min_prefetch_factor

        if epoch_len:
            self.epoch_len = epoch_len
        else:
            self.epoch_len = math.ceil(self.epoch_size / batch_size)

        self._stop_event = Event()
        self._batch_queue: tp.Deque = deque()
        self._async_supported = self.client.find_info("async_supported", False)

    def __len__(self) -> int:
        return int(self.epoch_len)

    def __iter__(self):
        return self

    def __next__(self) -> Batch:
        return self.next_batch()

    def __del__(self):
        self.finish()

    @property
    def client(self) -> DataClient:
        return self._batch_client

    @property
    def epoch_size(self) -> int:
        return self._batch_client.info["epoch_size"][self.subset_name]

    @property
    def dataset_size(self) -> int:
        return len(self._batch_client.info["dataset"][self.subset_name])

    @staticmethod
    @check_path(assert_file_exists=True)
    def init_from_config(
        file_path: tp_PATH,
        value_select: tp.Optional[tp.List[str]] = None,
        server_addr: tp.Optional[str] = None,
        subset_name: tp.Optional[str] = None,
        config_section: str = "data_loaders",
    ) -> "DataLoader":
        cfg = Config.create_from_file(
            file_path, section=config_section, value_select=value_select
        )

        if server_addr:
            cfg["server_addr"] = server_addr

        if subset_name:
            cfg["subset_name"] = subset_name

        return init_class_from_config(DataLoader, cfg)()

    def _log_to_file(self, text: tp.Union[str, bytes]):
        if is_verbose_logging():
            try:
                if isinstance(text, bytes):
                    text = text[:100]
                fn_name = f"{self.__class__.__name__}.{inspect.stack()[1][3]}"
                message = f"[{self._uid}][{self.subset_name}]: {text}"
                log_to_file(trace(fn_name, message=message))
            except Exception as e:
                LOGGER.error(trace(self, e))

    def _send_info_message(self, text: str):
        self._msg_client.send({"message": text, "subset_name": self.subset_name})
        self._log_to_file(text)

    def _is_stop_iteration(self):
        if self._stop_event.is_set():
            self._log_to_file("stop iteration")
            raise StopIteration

    def _queue_monitoring(self):
        while not self._stop_event.is_set():
            try:
                free_slots = self.prefetch_factor - len(self._batch_queue)
                if free_slots <= self.prefetch_factor // 4:
                    continue

                response = self._msg_client.request(
                    message={"message": DCM.IS_READY},
                    deserialize=False,
                    timeout=1,
                )
                self._log_to_file(DCM.IS_READY)
                if response is None:
                    continue

                is_ready = False
                is_epoch_complete = False
                for _bytes in response:
                    self._log_to_file(_bytes)
                    if DSM.READY.encode() in _bytes[:100]:
                        is_ready = True
                    elif DSM.EPOCH_COMPLETE.encode() in _bytes[:100]:
                        is_epoch_complete = True
                        break

                if is_ready:
                    self._batch_request(free_slots)

                if not self.non_stop:
                    if is_epoch_complete and len(self._batch_queue) == 0:
<<<<<<< HEAD
                        self._epoch_complete_event.set()
=======
                        self._stop_event.set()
>>>>>>> 89bbeb07
                        self._send_info_message(DCM.EPOCH_COMPLETE)
                else:
                    if is_epoch_complete:
                        self._send_info_message(DCM.EPOCH_COMPLETE)

            except KeyboardInterrupt:
                LOGGER.error(trace(self, "Interrupt received, stopping ..."))
                break
            except Exception as e:
                LOGGER.error(trace(self, e))
            finally:
                self._log_to_file("[_queue_monitoring] thread went to sleep")
                Profiler.sleep(2.0)

    def _loading_batches(self):
        while not self._stop_event.is_set():
            try:
                self._batch_receive()
            except KeyboardInterrupt:
                LOGGER.error(trace(self, "Interrupt received, stopping ..."))
                break
            except Exception as e:
                LOGGER.error(trace(self, e))
            finally:
                self._log_to_file("[_loading_batches] thread went to sleep")
                Profiler.sleep(0.25)

    def _batch_request(self, batch_num: int):
        message = {
            "message": DCM.GET_BATCH,
            "subset_name": self.subset_name,
            "batch_size": self.batch_size,
            "batch_num": batch_num,
        }
        self._batch_client.send(message)
        self._log_to_file(str(message))

    def _batch_receive(self):
        response = self._batch_client.recv(deserialize=False, timeout=1)
        if not response:
            return

        batch_list = []
        for _bytes in response:
            self._log_to_file(_bytes)
<<<<<<< HEAD
            if _bytes == b"" or b"info:" in _bytes[:100]:
=======
            if _bytes == b"" or len(_bytes) == 5 or b"info:" in _bytes[:100]:
>>>>>>> 89bbeb07
                continue
            else:
                batch_list.append(_bytes)

        if batch_list:
            batch_list = Serialize.loads(batch_list, inplace=True)

        for batch in batch_list:
            if not isinstance(batch, Batch):
                continue

            if (
                self.drop_non_full and batch.size != self.batch_size
            ) or batch.size < self.min_batch_size:
                message = (
                    f"batch size mismatch "
                    f"(expected size {self.batch_size} but received {batch.size})"
                )
                self._log_to_file(message)
            else:
                if self.pin_memory and batch.collated_samples is not None:
                    batch.collated_samples.pin_memory()

                self._batch_queue.append(batch)

    def start(self):
        self._stop_event.clear()
<<<<<<< HEAD
        self._epoch_complete_event.clear()
=======
>>>>>>> 89bbeb07
        self._queue_monitoring_task.start()
        self._loading_batches_task.start()

    def finish(self):
        self._stop_event.set()
        try:
            if self._queue_monitoring_task.is_alive():
                self._queue_monitoring_task.join(timeout=1)
            if self._loading_batches_task.is_alive():
                self._loading_batches_task.join(timeout=1)
        except RuntimeError:
            pass
        except Exception as e:
            LOGGER.error(trace(self, e))

    def next_batch(self, sleep: float = 0) -> Batch:
        if len(self._batch_queue) == 0:
<<<<<<< HEAD
            assert (
                self._loading_batches_task.is_alive()
            ), "DataLoader has not been started!"
=======
>>>>>>> 89bbeb07
            self._is_stop_iteration()

            assert (
                self._loading_batches_task.is_alive()
            ), "DataLoader has not been started!"

            if sleep > 0:
                LOGGER.warning(
                    f"[{self._uid}][{self.subset_name}]: Batches receive too slowly!"
                )
            else:
                self.prefetch_factor = int(
                    min(self.prefetch_factor * 1.2, self.max_prefetch_factor)
                )
                self._log_to_file(f"increase prefetch factor ({self.prefetch_factor})")

            if sleep > 0 and sleep % 12 == 0 and self.non_stop:
                self.abort_processing()

            elif sleep > 60:
                raise RuntimeError(
                    f"DataServer stopped responding for {self.subset_name} DataLoader!"
                )

            Profiler.sleep(sleep + 3)
            return self.next_batch(sleep + 3)

        try:
            batch = self._batch_queue.popleft()
        except IndexError:
            return self.next_batch()

        if self.prefetch_on_gpu and len(self._batch_queue) > 0:
            try:
                next_batch = self._batch_queue[0]
                if next_batch.collated_samples is not None:
                    next_batch.collated_samples.cuda()
            except IndexError:
                pass

        return batch

    def abort_processing(self):
        self._send_info_message(DCM.ABORT)

    def reset(self):
        self._batch_queue.clear()
<<<<<<< HEAD
        self._epoch_complete_event.clear()
=======
>>>>>>> 89bbeb07
        self._send_info_message(DCM.RESET)
        self.prefetch_factor = self.min_prefetch_factor

    def get_epoch_iterator(self) -> tp.Iterator[Batch]:
        self.reset()

        class EpochIterator:
            def __init__(self, dl: "DataLoader"):
                self._dl = dl
                self._is_non_stop = self._dl.non_stop
                self._dl.non_stop = False

            def __iter__(self):
                return self

            def __len__(self) -> int:
                return int(self._dl.epoch_len)

            def __next__(self):
                try:
                    return next(self._dl)
                finally:
                    self._dl.non_stop = self._is_non_stop

        return EpochIterator(self)


def test_connection(data_loader: DataLoader, max_time: int = 10):
    number = batch_size = time = size = 0
    test_time = Profiler()

    while test_time.get_time() < max_time:
        with Profiler(auto_logging=False) as timer:
            batch = next(data_loader)

        if isinstance(batch, Batch):
            number += 1
            batch_size = batch.size
            time += timer.get_time()
            size += Serialize.get_obj_size(batch, format=Serialize.Format.MB)

    assert size > 0, "Not batch received!"
    speed = round(number / time, 3)
    size = round(size / number, 3)

    LOGGER.info(
        trace(
            "test",
            message=f"GET {data_loader.subset_name} {speed} batches/s, "
            f"batch size {batch_size}, "
            f"packet size {size} MB",
        )
    )


if __name__ == "__main__":
    """
    example:
        client.py -a=localhost:8000
    """

    arguments_parser = argparse.ArgumentParser(
        formatter_class=argparse.ArgumentDefaultsHelpFormatter
    )
    arguments_parser.add_argument(
        "-a", "--addr", help="address of data server", type=str, required=True
    )
    arguments_parser.add_argument(
        "-ss", "--subset_name", help="subset name", type=str, default="train"
    )
    arguments_parser.add_argument(
        "-bs", "--batch_size", help="batch size", type=int, default=48
    )
    arguments_parser.add_argument(
        "-s", "--sleep", help="batch request interval", type=float, default=0.5
    )
    arguments_parser.add_argument(
        "-n", "--number", help="number of clients", type=int, default=1
    )
    arguments_parser.add_argument(
        "-v",
        "--visualize",
        help="draw wave and spectrogram segmentations",
        action="store_true",
    )
    args = arguments_parser.parse_args()

    def run_client(client_index):
        loader = DataLoader(
            args.addr,
            "train",
            epoch_len=100,
            batch_size=args.batch_size,
            drop_non_full=True,
        )
        loader.start()
        test_connection(loader)

        try:
            for batch_index in range(len(loader)):
                Profiler.sleep(args.sleep)
                with Profiler(auto_logging=False) as timer:
                    batch = next(loader)

                if batch:
                    packet_size = Serialize.get_obj_size(batch, Serialize.Format.MB)
                    print(
                        f"client {client_index}, "
                        f"batch {batch_index}, "
                        f"batch size {batch.size}, "
                        f"packet size {round(packet_size, 3)} MB, "
                        f"time {timer.get_time()} ms"
                    )
                else:
                    print("load dataset completed")

                # if args.visualize:
                #    visialize_batch(batch, batch_index)
        finally:
            loader.finish()

    tasks = [Thread(target=run_client, args=(index,)) for index in range(args.number)]
    for task in tasks:
        task.start()
    for task in tasks:
        task.join()

    print("TEST COMPLETED")<|MERGE_RESOLUTION|>--- conflicted
+++ resolved
@@ -167,11 +167,7 @@
 
                 if not self.non_stop:
                     if is_epoch_complete and len(self._batch_queue) == 0:
-<<<<<<< HEAD
-                        self._epoch_complete_event.set()
-=======
                         self._stop_event.set()
->>>>>>> 89bbeb07
                         self._send_info_message(DCM.EPOCH_COMPLETE)
                 else:
                     if is_epoch_complete:
@@ -217,11 +213,7 @@
         batch_list = []
         for _bytes in response:
             self._log_to_file(_bytes)
-<<<<<<< HEAD
-            if _bytes == b"" or b"info:" in _bytes[:100]:
-=======
             if _bytes == b"" or len(_bytes) == 5 or b"info:" in _bytes[:100]:
->>>>>>> 89bbeb07
                 continue
             else:
                 batch_list.append(_bytes)
@@ -249,10 +241,6 @@
 
     def start(self):
         self._stop_event.clear()
-<<<<<<< HEAD
-        self._epoch_complete_event.clear()
-=======
->>>>>>> 89bbeb07
         self._queue_monitoring_task.start()
         self._loading_batches_task.start()
 
@@ -270,12 +258,6 @@
 
     def next_batch(self, sleep: float = 0) -> Batch:
         if len(self._batch_queue) == 0:
-<<<<<<< HEAD
-            assert (
-                self._loading_batches_task.is_alive()
-            ), "DataLoader has not been started!"
-=======
->>>>>>> 89bbeb07
             self._is_stop_iteration()
 
             assert (
@@ -323,10 +305,6 @@
 
     def reset(self):
         self._batch_queue.clear()
-<<<<<<< HEAD
-        self._epoch_complete_event.clear()
-=======
->>>>>>> 89bbeb07
         self._send_info_message(DCM.RESET)
         self.prefetch_factor = self.min_prefetch_factor
 
