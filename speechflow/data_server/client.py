--- conflicted
+++ resolved
@@ -24,16 +24,6 @@
         self._lock = ThreadLock()
         self._info = None
 
-<<<<<<< HEAD
-        while self._info is None:
-            try:
-                self._info = self.request(
-                    {"message": "info", "sub_type": sub_type}, timeout=1000
-                )
-            except Exception as e:
-                LOGGER.error(trace(self, e))
-                raise RuntimeError("DataServer not responding!")
-=======
         try:
             while True:
                 self._info = self.request(
@@ -45,7 +35,6 @@
         except Exception as e:
             LOGGER.error(trace(self, e))
             raise RuntimeError("DataServer not responding!")
->>>>>>> 89bbeb07
 
         LOGGER.debug(trace(self, message=f"Start DataClient {self._server_addr}"))
 
