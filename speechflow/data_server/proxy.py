--- conflicted
+++ resolved
@@ -93,33 +93,6 @@
             self._zmq_proxy.pool(timeout=10)
 
             if self._zmq_proxy.is_frontend_ready():
-<<<<<<< HEAD
-                message = self._zmq_proxy.frontend.recv_multipart()
-                request = Serialize.load(message[-1])
-
-                if request["message"] == "info":
-                    all_response = self._zmq_proxy.request(request)
-
-                    all_info = []
-                    for resp in all_response:
-                        info = Serialize.load(resp[0])
-                        info["async_supported"] = self._async_supported
-                        all_info.append(info)
-
-                    message[-1] = Serialize.dump(DataPipeline.aggregate_info(all_info))
-                    self._zmq_proxy.frontend_send_multipart(message)
-                elif request["message"] == "batch":
-                    try:
-                        message.pop(-1)
-                        message += Serialize.dumps(self.do_preprocessing(request))
-                    except Exception as e:
-                        LOGGER.error(trace(self, e))
-
-                    self._zmq_proxy.frontend_send_multipart(message)
-                else:
-                    message[-1] = self._zmq_proxy.request(request)[0][-1]
-                    self._zmq_proxy.frontend_send_multipart(message)
-=======
                 message = self._zmq_proxy.frontend_recv_multipart()
                 if message is not None:
                     request = Serialize.load(message[-1])
@@ -151,7 +124,6 @@
                 if response is not None:
                     response = self.do_preprocessing(response)
                     self._zmq_proxy.frontend_send_multipart(response)
->>>>>>> 89bbeb07
 
         except KeyboardInterrupt as e:
             raise e
