--- conflicted
+++ resolved
@@ -447,17 +447,10 @@
 
     def init(self):
         super().init()
-<<<<<<< HEAD
 
         if self._model_type == "facebook":
             self._model = pretrained.dns64().to(self.device)
 
-=======
-
-        if self._model_type == "facebook":
-            self._model = pretrained.dns64().to(self.device)
-
->>>>>>> 89bbeb07
     @PipeRegistry.registry(
         inputs={"audio_chunk"},
         outputs={"audio_chunk"},
