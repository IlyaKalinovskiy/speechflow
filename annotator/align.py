--- conflicted
+++ resolved
@@ -179,11 +179,7 @@
     def _prepare_aligning(
         ckpt_path: tp_PATH,
         reverse_mode: bool = False,
-<<<<<<< HEAD
-        max_duration: tp.Optional[int] = None,  # in secs
-=======
         max_duration: float = 15,
->>>>>>> 3d999638
         ckpt_preload: tp.Optional[tp.Dict[str, tp.Any]] = None,
     ):
         if ckpt_preload is None:
@@ -195,11 +191,7 @@
 
         cfg_data["dataset"]["subsets"].remove("train")
         if "split_by_phrases" in cfg_data["parser"]["pipe"]:
-<<<<<<< HEAD
-            if max_duration is not None:
-=======
             if max_duration > 0:
->>>>>>> 3d999638
                 cfg_data["parser"]["pipe_cfg"]["split_by_phrases"][
                     "max_duration"
                 ] = max_duration
